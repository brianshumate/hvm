--- conflicted
+++ resolved
@@ -129,13 +129,8 @@
 		if _, err := os.Stat(m.HvmHome); os.IsNotExist(err) {
 			err = os.Mkdir(m.HvmHome, 0755)
 			if err != nil {
-<<<<<<< HEAD
 			fmt.Println(fmt.Sprintf("Failed to create directory %s with error: %v", m.HvmHome, err))
 			os.Exit(1)
-=======
-				fmt.Println(fmt.Sprintf("Failed to create directory %s with error: %v", m.HvmHome, err))
-				os.Exit(1)
->>>>>>> 6cc2fc37
 			}
 		}
 		f, err := os.OpenFile(m.LogFile, os.O_APPEND|os.O_CREATE|os.O_WRONLY, 0644)
@@ -146,24 +141,6 @@
 		defer f.Close()
 		w := bufio.NewWriter(f)
 		logger := hclog.New(&hclog.LoggerOptions{Name: "hvm", Level: hclog.LevelFromString("INFO"), Output: w})
-<<<<<<< HEAD
-=======
-		// Validate binary attributes with helper functions
-
-		// Is it a supported binary?
-		s := []string{Consul, Nomad, Packer, Terraform, Vagrant, Vault}
-		sb := false
-		for _, v := range s {
-			if v == b {
-				sb = true
-			}
-		}
-		if sb != true {
-			fmt.Println(fmt.Sprintf("Cannot install %s; for a list of supported binaries, use: hvm install --help", b))
-			os.Exit(1)
-		}
-
->>>>>>> 6cc2fc37
 		// Is desired binary version valid?
 		if v != "" {
 			vv, err := ValidateVersion(b, v)
@@ -172,17 +149,14 @@
 				os.Exit(1)
 			} else {
 				if vv == false {
-					fmt.Println(fmt.Sprintf("Cannot install %s version %s; it is not available from releases.hashicorp.com.", b, v))
-					os.Exit(1)
+				fmt.Println(fmt.Sprintf("Cannot install %s version %s; it is not available from releases.hashicorp.com.", b, v))
+				os.Exit(1)
 				}
 			}
 		}
-<<<<<<< HEAD
-=======
-
->>>>>>> 6cc2fc37
 		// Is desired binary already installed?
 		var installedVersion bool
+
 		installedVersion, err = IsInstalledVersion(b, v)
 		if err != nil {
 			fmt.Println(fmt.Sprintf("Cannot install %s with error: %v.", b, err))
